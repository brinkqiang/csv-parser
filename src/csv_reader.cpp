--- conflicted
+++ resolved
@@ -50,20 +50,13 @@
         size_t max_cols = 0;
 
         for (size_t i = 0; i < delims.size(); i++) {
-<<<<<<< HEAD
             format.delim = delims[i];
-
             CSVReader guesser(this->filename, {}, format, false);
-=======
-            CSVReader guesser(delims[i]);
-            guesser.read_csv(filename, 100);
-            
+           
             // WORKAROUND on Unix systems because certain newlines
             // get double counted
             // temp_rows = guesser.correct_rows;
             temp_rows = std::min(guesser.correct_rows, 100);
-            
->>>>>>> e339ec24
             if ((guesser.row_num >= max_rows) &&
                 (guesser.get_col_names().size() > max_cols)) {
                 max_rows = temp_rows;
